<<<<<<< HEAD
use super::*;
use com_interface_attribute::com_interface;
use winapi::ctypes::c_void;
use winapi::shared::guiddef::GUID;
use winapi::shared::ntdef::HRESULT;

#[com_interface(00000000-0000-0000-C000-000000000046)]
pub trait IUnknown {
    fn query_interface(&mut self, riid: *const IID, ppv: *mut *mut c_void) -> HRESULT;
    fn add_ref(&mut self) -> u32;
    fn release(&mut self) -> u32;
}

#[macro_export]
macro_rules! iunknown_gen_vtable {
    ($type:ty, $offset:literal) => {{
        unsafe extern "stdcall" fn iunknown_query_interface(
            this: *mut IUnknownVPtr,
            riid: *const IID,
            ppv: *mut *mut c_void,
        ) -> HRESULT {
            let this = this.sub($offset) as *mut $type;
            (*this).query_interface(riid, ppv)
        }
        unsafe extern "stdcall" fn iunknown_add_ref(this: *mut IUnknownVPtr) -> u32 {
            let this = this.sub($offset) as *mut $type;
            (*this).add_ref()
        }
        unsafe extern "stdcall" fn iunknown_release(this: *mut IUnknownVPtr) -> u32 {
            let this = this.sub($offset) as *mut $type;
            (*this).release()
        }

        IUnknownVTable {
            QueryInterface: iunknown_query_interface,
            Release: iunknown_release,
            AddRef: iunknown_add_ref,
        }
    }};
}
=======
use super::*;
use com_interface_attribute::com_interface;
use winapi::ctypes::c_void;
use winapi::shared::guiddef::GUID;
use winapi::shared::ntdef::HRESULT;

#[com_interface(00000000-0000-0000-C000-000000000046)]
pub trait IUnknown {
    fn query_interface(&mut self, riid: *const IID, ppv: *mut *mut c_void) -> HRESULT;
    fn add_ref(&mut self) -> u32;
    fn release(&mut self) -> u32;
}

#[macro_export]
macro_rules! iunknown_gen_vtable {
    ($type:ty, $offset:literal) => {{
        unsafe extern "stdcall" fn iunknown_query_interface(
            this: *mut IUnknownVPtr,
            riid: *const IID,
            ppv: *mut *mut c_void,
        ) -> HRESULT {
            let this = this.sub($offset) as *mut $type;
            (*this).query_interface(riid, ppv)
        }
        unsafe extern "stdcall" fn iunknown_add_ref(this: *mut IUnknownVPtr) -> u32 {
            let this = this.sub($offset) as *mut $type;
            (*this).add_ref()
        }
        unsafe extern "stdcall" fn iunknown_release(this: *mut IUnknownVPtr) -> u32 {
            let this = this.sub($offset) as *mut $type;
            (*this).release()
        }

        IUnknownVTable {
            QueryInterface: iunknown_query_interface,
            Release: iunknown_release,
            AddRef: iunknown_add_ref,
        }
    }};
}

// --------------- DESIRED EXPANSION --------------
// use super::*;
// use winapi::shared::guiddef::GUID;
// use winapi::shared::ntdef::HRESULT;
// use winapi::ctypes::c_void;

// #[allow(non_upper_case_globals)]
// pub const IID_IUNKNOWN: GUID = GUID {
//     Data1: 0u32,
//     Data2: 0u16,
//     Data3: 0u16,
//     Data4: [192u8, 0u8, 0u8, 0u8, 0u8, 0u8, 0u8, 70u8],
// };

// #[allow(non_snake_case)]
// #[repr(C)]
// pub struct IUnknownVTable {
//     pub QueryInterface:
//         unsafe extern "stdcall" fn(*mut IUnknownVPtr, *const IID, *mut *mut c_void) -> HRESULT,
//     pub AddRef: unsafe extern "stdcall" fn(*mut IUnknownVPtr) -> u32,
//     pub Release: unsafe extern "stdcall" fn(*mut IUnknownVPtr) -> u32,
// }

// pub type IUnknownVPtr = *const IUnknownVTable;

// pub trait IUnknown {
//     fn query_interface(&mut self, riid: *const IID, ppv: *mut *mut c_void) -> HRESULT;
//     fn add_ref(&mut self) -> u32;
//     fn release(&mut self) -> u32;
// }

// impl <T: IUnknown + ComInterface + ?Sized> IUnknown for ComPtr<T> {
//     fn query_interface(&mut self, riid: *const IID, ppv: *mut *mut c_void) -> HRESULT {
//         let itf_ptr = self.into_raw() as *mut IUnknownVPtr;
//         unsafe { ((**itf_ptr).QueryInterface)(itf_ptr, riid, ppv) }
//     }

//     fn add_ref(&mut self) -> u32 {
//         let itf_ptr = self.into_raw() as *mut IUnknownVPtr;
//         unsafe { ((**itf_ptr).AddRef)(itf_ptr) }
//     }

//     fn release(&mut self) -> u32 {
//         let itf_ptr = self.into_raw() as *mut IUnknownVPtr;
//         unsafe { ((**itf_ptr).Release)(itf_ptr) }
//     }
// }

// unsafe impl ComInterface for IUnknown {
//     type VTable = IUnknownVTable;
//     const IID: IID = IID_IUNKNOWN;
// }

// impl<T: IUnknown + ComInterface + ?Sized> ComPtr<T> {
//     fn query_interface(&mut self, riid: *const IID, ppv: *mut *mut c_void) -> HRESULT {
//         let itf_ptr = self.into_raw() as *mut IUnknownVPtr;
//         unsafe { ((**itf_ptr).QueryInterface)(itf_ptr, riid, ppv) }
//     }

//     fn add_ref(&mut self) -> u32 {
//         let itf_ptr = self.into_raw() as *mut IUnknownVPtr;
//         unsafe { ((**itf_ptr).AddRef)(itf_ptr) }
//     }

//     fn release(&mut self) -> u32 {
//         let itf_ptr = self.into_raw() as *mut IUnknownVPtr;
//         unsafe { ((**itf_ptr).Release)(itf_ptr) }
//     }
// }
>>>>>>> 05a11632
<|MERGE_RESOLUTION|>--- conflicted
+++ resolved
@@ -1,4 +1,3 @@
-<<<<<<< HEAD
 use super::*;
 use com_interface_attribute::com_interface;
 use winapi::ctypes::c_void;
@@ -38,116 +37,4 @@
             AddRef: iunknown_add_ref,
         }
     }};
-}
-=======
-use super::*;
-use com_interface_attribute::com_interface;
-use winapi::ctypes::c_void;
-use winapi::shared::guiddef::GUID;
-use winapi::shared::ntdef::HRESULT;
-
-#[com_interface(00000000-0000-0000-C000-000000000046)]
-pub trait IUnknown {
-    fn query_interface(&mut self, riid: *const IID, ppv: *mut *mut c_void) -> HRESULT;
-    fn add_ref(&mut self) -> u32;
-    fn release(&mut self) -> u32;
-}
-
-#[macro_export]
-macro_rules! iunknown_gen_vtable {
-    ($type:ty, $offset:literal) => {{
-        unsafe extern "stdcall" fn iunknown_query_interface(
-            this: *mut IUnknownVPtr,
-            riid: *const IID,
-            ppv: *mut *mut c_void,
-        ) -> HRESULT {
-            let this = this.sub($offset) as *mut $type;
-            (*this).query_interface(riid, ppv)
-        }
-        unsafe extern "stdcall" fn iunknown_add_ref(this: *mut IUnknownVPtr) -> u32 {
-            let this = this.sub($offset) as *mut $type;
-            (*this).add_ref()
-        }
-        unsafe extern "stdcall" fn iunknown_release(this: *mut IUnknownVPtr) -> u32 {
-            let this = this.sub($offset) as *mut $type;
-            (*this).release()
-        }
-
-        IUnknownVTable {
-            QueryInterface: iunknown_query_interface,
-            Release: iunknown_release,
-            AddRef: iunknown_add_ref,
-        }
-    }};
-}
-
-// --------------- DESIRED EXPANSION --------------
-// use super::*;
-// use winapi::shared::guiddef::GUID;
-// use winapi::shared::ntdef::HRESULT;
-// use winapi::ctypes::c_void;
-
-// #[allow(non_upper_case_globals)]
-// pub const IID_IUNKNOWN: GUID = GUID {
-//     Data1: 0u32,
-//     Data2: 0u16,
-//     Data3: 0u16,
-//     Data4: [192u8, 0u8, 0u8, 0u8, 0u8, 0u8, 0u8, 70u8],
-// };
-
-// #[allow(non_snake_case)]
-// #[repr(C)]
-// pub struct IUnknownVTable {
-//     pub QueryInterface:
-//         unsafe extern "stdcall" fn(*mut IUnknownVPtr, *const IID, *mut *mut c_void) -> HRESULT,
-//     pub AddRef: unsafe extern "stdcall" fn(*mut IUnknownVPtr) -> u32,
-//     pub Release: unsafe extern "stdcall" fn(*mut IUnknownVPtr) -> u32,
-// }
-
-// pub type IUnknownVPtr = *const IUnknownVTable;
-
-// pub trait IUnknown {
-//     fn query_interface(&mut self, riid: *const IID, ppv: *mut *mut c_void) -> HRESULT;
-//     fn add_ref(&mut self) -> u32;
-//     fn release(&mut self) -> u32;
-// }
-
-// impl <T: IUnknown + ComInterface + ?Sized> IUnknown for ComPtr<T> {
-//     fn query_interface(&mut self, riid: *const IID, ppv: *mut *mut c_void) -> HRESULT {
-//         let itf_ptr = self.into_raw() as *mut IUnknownVPtr;
-//         unsafe { ((**itf_ptr).QueryInterface)(itf_ptr, riid, ppv) }
-//     }
-
-//     fn add_ref(&mut self) -> u32 {
-//         let itf_ptr = self.into_raw() as *mut IUnknownVPtr;
-//         unsafe { ((**itf_ptr).AddRef)(itf_ptr) }
-//     }
-
-//     fn release(&mut self) -> u32 {
-//         let itf_ptr = self.into_raw() as *mut IUnknownVPtr;
-//         unsafe { ((**itf_ptr).Release)(itf_ptr) }
-//     }
-// }
-
-// unsafe impl ComInterface for IUnknown {
-//     type VTable = IUnknownVTable;
-//     const IID: IID = IID_IUNKNOWN;
-// }
-
-// impl<T: IUnknown + ComInterface + ?Sized> ComPtr<T> {
-//     fn query_interface(&mut self, riid: *const IID, ppv: *mut *mut c_void) -> HRESULT {
-//         let itf_ptr = self.into_raw() as *mut IUnknownVPtr;
-//         unsafe { ((**itf_ptr).QueryInterface)(itf_ptr, riid, ppv) }
-//     }
-
-//     fn add_ref(&mut self) -> u32 {
-//         let itf_ptr = self.into_raw() as *mut IUnknownVPtr;
-//         unsafe { ((**itf_ptr).AddRef)(itf_ptr) }
-//     }
-
-//     fn release(&mut self) -> u32 {
-//         let itf_ptr = self.into_raw() as *mut IUnknownVPtr;
-//         unsafe { ((**itf_ptr).Release)(itf_ptr) }
-//     }
-// }
->>>>>>> 05a11632
+}