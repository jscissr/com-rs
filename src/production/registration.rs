--- conflicted
+++ resolved
@@ -229,11 +229,7 @@
 
         fn get_relevant_registry_keys() -> Vec<::com::production::registration::RegistryKeyInfo> {
             use ::com::production::registration::RegistryKeyInfo;
-<<<<<<< HEAD
-            let file_path = ::com::production::registration::get_dll_file_path();
-=======
             let file_path = unsafe { ::com::production::registration::get_dll_file_path(_HMODULE) };
->>>>>>> 9f5fe97d
             vec![
                 RegistryKeyInfo::new(
                     &::com::production::registration::class_key_path($class_id_one),
