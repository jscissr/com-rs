use proc_macro2::{Ident, TokenStream as HelperTokenStream};
use quote::{quote, format_ident,};
use syn::ItemStruct;
use std::collections::HashMap;

fn get_iclass_factory_interface_ident() -> Ident {
    format_ident!("IClassFactory")
}

pub fn get_class_factory_base_interface_idents() -> Vec<Ident> {
    vec![get_iclass_factory_interface_ident()]
}

pub fn get_class_factory_aggr_map() -> HashMap<Ident, Vec<Ident>> {
    HashMap::new()
}

// We manually generate a ClassFactory without macros, otherwise
// it leads to an infinite loop.
pub fn generate(struct_item: &ItemStruct) -> HelperTokenStream {
    // Manually define base_interface_idents and aggr_map usually obtained by
    // parsing attributes.    
    
    let base_interface_idents = get_class_factory_base_interface_idents();
    let aggr_map = get_class_factory_aggr_map();

    let struct_ident = &struct_item.ident;
    let class_factory_ident = macro_utils::class_factory_ident(&struct_ident);

    let struct_definition = gen_class_factory_struct_definition(&class_factory_ident);
    let lock_server = gen_lock_server();
    let iunknown_impl = gen_iunknown_impl(&base_interface_idents, &aggr_map, &class_factory_ident);
    let class_factory_impl = gen_class_factory_impl(&base_interface_idents, &class_factory_ident);

    quote! {
        #struct_definition

        impl com::IClassFactory for #class_factory_ident {
            unsafe fn create_instance(
                &self,
                aggr: *mut <dyn com::IUnknown as com::ComInterface>::VPtr,
                riid: winapi::shared::guiddef::REFIID,
                ppv: *mut *mut winapi::ctypes::c_void,
            ) -> winapi::shared::winerror::HRESULT {
                // Bringing trait into scope to access IUnknown methods.
                use com::IUnknown;

                println!("Creating instance for {}", stringify!(#struct_ident));
                if aggr != std::ptr::null_mut() {
                    return winapi::shared::winerror::CLASS_E_NOAGGREGATION;
                }

                let mut instance = #struct_ident::new();
                instance.add_ref();
                let hr = instance.query_interface(riid, ppv);
                instance.release();

                core::mem::forget(instance);
                hr
            }

            #lock_server
        }

        #iunknown_impl

        #class_factory_impl
    }
}

// Can't use gen_base_fields here, since user might not have imported com::IClassFactory.
pub fn gen_class_factory_struct_definition(class_factory_ident: &Ident) -> HelperTokenStream {
    let ref_count_field = crate::com_struct::gen_ref_count_field();
    let interface_ident = get_iclass_factory_interface_ident();
    let vptr_field_ident = macro_utils::vptr_field_ident(&interface_ident);
    quote! {
        #[repr(C)]
        pub struct #class_factory_ident {
<<<<<<< HEAD
            #vptr_field_ident: <dyn com::IClassFactory as com::ComInterface>::VPtr,
            #ref_count_field
=======
            inner: <dyn com::IClassFactory as com::ComInterface>::VPtr,
            #ref_count_ident: std::cell::Cell<u32>,
>>>>>>> 652fa0a3
        }
    }
}

pub fn gen_lock_server() -> HelperTokenStream {
    quote! {
        // TODO: Implement correctly
        fn lock_server(&self, _increment: winapi::shared::minwindef::BOOL) -> winapi::shared::winerror::HRESULT {
            println!("LockServer called");
            winapi::shared::winerror::S_OK
        }
    }
}

pub fn gen_iunknown_impl(
    base_interface_idents: &[Ident],
    aggr_map: &HashMap<Ident, Vec<Ident>>,
    class_factory_ident: &Ident,
) -> HelperTokenStream {
    let query_interface = gen_query_interface(class_factory_ident);
    let add_ref = crate::iunknown_impl::gen_add_ref();
    let release = gen_release(&base_interface_idents, &aggr_map, class_factory_ident);
    quote! {
        impl com::IUnknown for #class_factory_ident {
            #query_interface
            #add_ref
            #release
        }
    }
}

pub fn gen_release(
    base_interface_idents: &[Ident],
    aggr_map: &HashMap<Ident, Vec<Ident>>,
    struct_ident: &Ident,
) -> HelperTokenStream {
    let ref_count_ident = macro_utils::ref_count_ident();
    
    let release_decrement = crate::iunknown_impl::gen_release_decrement(&ref_count_ident);
    let release_assign_new_count_to_var = crate::iunknown_impl::gen_release_assign_new_count_to_var(&ref_count_ident, &ref_count_ident);
    let release_new_count_var_zero_check = crate::iunknown_impl::gen_new_count_var_zero_check(&ref_count_ident);
    let release_drops = crate::iunknown_impl::gen_release_drops(base_interface_idents, aggr_map, struct_ident);

    quote! {
        unsafe fn release(&mut self) -> u32 {
            use com::IClassFactory;

            #release_decrement
            #release_assign_new_count_to_var
            if #release_new_count_var_zero_check {
                #release_drops
            }

            #ref_count_ident
        }
    }
}

fn gen_query_interface(class_factory_ident: &Ident) -> HelperTokenStream {
    let vptr_field_ident = macro_utils::vptr_field_ident(&get_iclass_factory_interface_ident());

    quote! {
        unsafe fn query_interface(&self, riid: *const winapi::shared::guiddef::IID, ppv: *mut *mut winapi::ctypes::c_void) -> winapi::shared::winerror::HRESULT {
            // Bringing trait into scope to access add_ref method.
            use com::IUnknown;

            println!("Querying interface on {}...", stringify!(#class_factory_ident));

            let riid = &*riid;
            if winapi::shared::guiddef::IsEqualGUID(riid, &<dyn com::IUnknown as com::ComInterface>::IID) | winapi::shared::guiddef::IsEqualGUID(riid, &<dyn com::IClassFactory as com::ComInterface>::IID) {
                *ppv = &self.#vptr_field_ident as *const _ as *mut winapi::ctypes::c_void;
                self.add_ref();
                winapi::shared::winerror::NOERROR
            } else {
                *ppv = std::ptr::null_mut::<winapi::ctypes::c_void>();
                winapi::shared::winerror::E_NOINTERFACE
            }
        }
    }
}

pub fn gen_class_factory_impl(
    base_interface_idents: &[Ident],
    class_factory_ident: &Ident,
) -> HelperTokenStream {
    let ref_count_field = crate::com_struct_impl::gen_allocate_ref_count_field();
    let base_fields = crate::com_struct_impl::gen_allocate_base_fields(base_interface_idents);
    let base_inits = crate::com_struct_impl::gen_allocate_base_inits(class_factory_ident, base_interface_idents);

    quote! {
        impl #class_factory_ident {
            pub(crate) fn new() -> Box<#class_factory_ident> {
                use com::IClassFactory;

                // allocate directly since no macros generated an `allocate` function
<<<<<<< HEAD
                println!("Allocating new Vtable for {}...", stringify!(#class_factory_ident));
                #base_inits

                let out = #class_factory_ident {
                    #base_fields
                    #ref_count_field
=======
                let vptr = Box::into_raw(Box::new(class_vtable));
                let class_factory = #class_factory_ident {
                    inner: vptr,
                    #ref_count_ident: std::cell::Cell::new(0),
>>>>>>> 652fa0a3
                };
                Box::new(out)
            }
        }
    }
}<|MERGE_RESOLUTION|>--- conflicted
+++ resolved
@@ -1,7 +1,7 @@
 use proc_macro2::{Ident, TokenStream as HelperTokenStream};
-use quote::{quote, format_ident,};
+use quote::{format_ident, quote};
+use std::collections::HashMap;
 use syn::ItemStruct;
-use std::collections::HashMap;
 
 fn get_iclass_factory_interface_ident() -> Ident {
     format_ident!("IClassFactory")
@@ -19,8 +19,8 @@
 // it leads to an infinite loop.
 pub fn generate(struct_item: &ItemStruct) -> HelperTokenStream {
     // Manually define base_interface_idents and aggr_map usually obtained by
-    // parsing attributes.    
-    
+    // parsing attributes.
+
     let base_interface_idents = get_class_factory_base_interface_idents();
     let aggr_map = get_class_factory_aggr_map();
 
@@ -76,13 +76,8 @@
     quote! {
         #[repr(C)]
         pub struct #class_factory_ident {
-<<<<<<< HEAD
             #vptr_field_ident: <dyn com::IClassFactory as com::ComInterface>::VPtr,
             #ref_count_field
-=======
-            inner: <dyn com::IClassFactory as com::ComInterface>::VPtr,
-            #ref_count_ident: std::cell::Cell<u32>,
->>>>>>> 652fa0a3
         }
     }
 }
@@ -120,14 +115,19 @@
     struct_ident: &Ident,
 ) -> HelperTokenStream {
     let ref_count_ident = macro_utils::ref_count_ident();
-    
+
     let release_decrement = crate::iunknown_impl::gen_release_decrement(&ref_count_ident);
-    let release_assign_new_count_to_var = crate::iunknown_impl::gen_release_assign_new_count_to_var(&ref_count_ident, &ref_count_ident);
-    let release_new_count_var_zero_check = crate::iunknown_impl::gen_new_count_var_zero_check(&ref_count_ident);
-    let release_drops = crate::iunknown_impl::gen_release_drops(base_interface_idents, aggr_map, struct_ident);
+    let release_assign_new_count_to_var = crate::iunknown_impl::gen_release_assign_new_count_to_var(
+        &ref_count_ident,
+        &ref_count_ident,
+    );
+    let release_new_count_var_zero_check =
+        crate::iunknown_impl::gen_new_count_var_zero_check(&ref_count_ident);
+    let release_drops =
+        crate::iunknown_impl::gen_release_drops(base_interface_idents, aggr_map, struct_ident);
 
     quote! {
-        unsafe fn release(&mut self) -> u32 {
+        unsafe fn release(&self) -> u32 {
             use com::IClassFactory;
 
             #release_decrement
@@ -170,7 +170,8 @@
 ) -> HelperTokenStream {
     let ref_count_field = crate::com_struct_impl::gen_allocate_ref_count_field();
     let base_fields = crate::com_struct_impl::gen_allocate_base_fields(base_interface_idents);
-    let base_inits = crate::com_struct_impl::gen_allocate_base_inits(class_factory_ident, base_interface_idents);
+    let base_inits =
+        crate::com_struct_impl::gen_allocate_base_inits(class_factory_ident, base_interface_idents);
 
     quote! {
         impl #class_factory_ident {
@@ -178,19 +179,12 @@
                 use com::IClassFactory;
 
                 // allocate directly since no macros generated an `allocate` function
-<<<<<<< HEAD
                 println!("Allocating new Vtable for {}...", stringify!(#class_factory_ident));
                 #base_inits
 
                 let out = #class_factory_ident {
                     #base_fields
                     #ref_count_field
-=======
-                let vptr = Box::into_raw(Box::new(class_vtable));
-                let class_factory = #class_factory_ident {
-                    inner: vptr,
-                    #ref_count_ident: std::cell::Cell::new(0),
->>>>>>> 652fa0a3
                 };
                 Box::new(out)
             }
