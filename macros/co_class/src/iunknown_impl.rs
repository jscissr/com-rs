--- conflicted
+++ resolved
@@ -30,16 +30,8 @@
     let add_ref_implementation = gen_add_ref_implementation();
 
     quote! {
-<<<<<<< HEAD
-        fn add_ref(&mut self) -> u32 {
+        fn add_ref(&self) -> u32 {
             #add_ref_implementation
-=======
-        fn add_ref(&self) -> u32 {
-            let value = self.#ref_count_ident.get().checked_add(1).expect("Overflow of reference count");
-            self.#ref_count_ident.set(value);
-            println!("Count now {}", value);
-            value
->>>>>>> 652fa0a3
         }
     }
 }
@@ -47,9 +39,10 @@
 pub fn gen_add_ref_implementation() -> HelperTokenStream {
     let ref_count_ident = macro_utils::ref_count_ident();
     quote!(
-        self.#ref_count_ident = self.#ref_count_ident.checked_add(1).expect("Overflow of reference count");
-        println!("Count now {}", self.#ref_count_ident);
-        self.#ref_count_ident
+        let value = self.#ref_count_ident.get().checked_add(1).expect("Overflow of reference count");
+        self.#ref_count_ident.set(value);
+        println!("Count now {}", value);
+        value
     )
 }
 
@@ -59,29 +52,19 @@
     struct_ident: &Ident,
 ) -> HelperTokenStream {
     let ref_count_ident = macro_utils::ref_count_ident();
-    
+
     let release_decrement = gen_release_decrement(&ref_count_ident);
-    let release_assign_new_count_to_var = gen_release_assign_new_count_to_var(&ref_count_ident, &ref_count_ident);
+    let release_assign_new_count_to_var =
+        gen_release_assign_new_count_to_var(&ref_count_ident, &ref_count_ident);
     let release_new_count_var_zero_check = gen_new_count_var_zero_check(&ref_count_ident);
     let release_drops = gen_release_drops(base_interface_idents, aggr_map, struct_ident);
-    
+
     quote! {
-<<<<<<< HEAD
-        unsafe fn release(&mut self) -> u32 {
+        unsafe fn release(&self) -> u32 {
             #release_decrement
             #release_assign_new_count_to_var
             if #release_new_count_var_zero_check {
                 #release_drops
-=======
-        unsafe fn release(&self) -> u32 {
-            let value = self.#ref_count_ident.get().checked_sub(1).expect("Underflow of reference count");
-            self.#ref_count_ident.set(value);
-            let count = self.#ref_count_ident.get();
-            println!("Count now {}", count);
-            if count == 0 {
-                println!("Count is 0 for {}. Freeing memory...", stringify!(#struct_ident));
-                Box::from_raw(self as *const _ as *mut #struct_ident);
->>>>>>> 652fa0a3
             }
 
             #ref_count_ident
@@ -139,14 +122,18 @@
 
 pub fn gen_release_decrement(ref_count_ident: &Ident) -> HelperTokenStream {
     quote!(
-        self.#ref_count_ident = self.#ref_count_ident.checked_sub(1).expect("Underflow of reference count");
-        println!("Count now {}", self.#ref_count_ident);
-    )
-}
-
-pub fn gen_release_assign_new_count_to_var(ref_count_ident: &Ident, new_count_ident: &Ident) -> HelperTokenStream {
-    quote!(
-        let #new_count_ident = self.#ref_count_ident;
+        let value = self.#ref_count_ident.get().checked_sub(1).expect("Underflow of reference count");
+        self.#ref_count_ident.set(value);
+    )
+}
+
+pub fn gen_release_assign_new_count_to_var(
+    ref_count_ident: &Ident,
+    new_count_ident: &Ident,
+) -> HelperTokenStream {
+    quote!(
+        let #new_count_ident = self.#ref_count_ident.get();
+        println!("Count now {}", #new_count_ident);
     )
 }
 
@@ -208,9 +195,7 @@
     quote!(#(#base_match_arms)*)
 }
 
-pub fn gen_aggregate_match_arms(
-    aggr_map: &HashMap<Ident, Vec<Ident>>,
-) -> HelperTokenStream {
+pub fn gen_aggregate_match_arms(aggr_map: &HashMap<Ident, Vec<Ident>>) -> HelperTokenStream {
     let aggr_match_arms = aggr_map.iter().map(|(aggr_field_ident, aggr_base_interface_idents)| {
 
         // Construct the OR match conditions for a single aggregated object.
